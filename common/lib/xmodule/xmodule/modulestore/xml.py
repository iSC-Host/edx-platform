--- conflicted
+++ resolved
@@ -446,12 +446,14 @@
 
 
     def load_extra_content(self, system, course_descriptor, category, base_dir, course_dir, url_name):
-<<<<<<< HEAD
-        if url_name:
-            path = base_dir / url_name
-
-        if not os.path.exists(path):
-            path = base_dir
+        self._load_extra_content(system, course_descriptor, category, base_dir, course_dir)
+
+         # then look in a override folder based on the course run
+        if os.path.isdir(base_dir / url_name):
+            self._load_extra_content(system, course_descriptor, category, base_dir / url_name, course_dir)
+
+
+    def _load_extra_content(self, system, course_descriptor, category, path, course_dir):
 
         for filepath in glob.glob(path / '*'):
             with open(filepath) as f:
@@ -473,39 +475,7 @@
                 except Exception, e:
                     logging.exception("Failed to load {0}. Skipping... Exception: {1}".format(filepath, str(e)))
                     system.error_tracker("ERROR: " + str(e))
-=======
-
-        self._load_extra_content(system, course_descriptor, category, base_dir, course_dir)
-
-         # then look in a override folder based on the course run
-        if os.path.isdir(base_dir / url_name):
-            self._load_extra_content(system, course_descriptor, category, base_dir / url_name, course_dir)
-
-
-    def _load_extra_content(self, system, course_descriptor, category, path, course_dir):
-
-        for filepath in glob.glob(path / '*'):
-            if not os.path.isdir(filepath):
-                with open(filepath) as f:
-                    try:
-                        html = f.read().decode('utf-8')
-                        # tabs are referenced in policy.json through a 'slug' which is just the filename without the .html suffix
-                        slug = os.path.splitext(os.path.basename(filepath))[0]
-                        loc = Location('i4x', course_descriptor.location.org, course_descriptor.location.course, category, slug)
-                        module = HtmlDescriptor(system, definition={'data': html}, **{'location': loc})
-                        # VS[compat]:
-                        # Hack because we need to pull in the 'display_name' for static tabs (because we need to edit them)
-                        # from the course policy
-                        if category == "static_tab":
-                            for tab in course_descriptor.tabs or []:
-                                if tab.get('url_slug') == slug:
-                                    module.metadata['display_name'] = tab['name']
-                        module.metadata['data_dir'] = course_dir
-                        self.modules[course_descriptor.id][module.location] = module
-                    except Exception, e:
-                        logging.exception("Failed to load {0}. Skipping... Exception: {1}".format(filepath, str(e)))
-                        system.error_tracker("ERROR: " + str(e))
->>>>>>> a6b35853
+
 
     def get_instance(self, course_id, location, depth=0):
         """
