--- conflicted
+++ resolved
@@ -34,12 +34,7 @@
 from lms.lib.xblock.mixin import LmsBlockMixin
 from cms.lib.xblock.mixin import CmsBlockMixin
 from xmodule.modulestore.inheritance import InheritanceMixin
-<<<<<<< HEAD
 from xmodule.x_module import XModuleMixin, prefer_xmodules
-=======
-from xmodule.modulestore import only_xmodules
-from xmodule.x_module import XModuleMixin
->>>>>>> 07cec318
 from dealer.git import git
 
 ############################ FEATURE CONFIGURATION #############################
@@ -230,12 +225,7 @@
 # Allow any XBlock in Studio
 # You should also enable the ALLOW_ALL_ADVANCED_COMPONENTS feature flag, so that
 # xblocks can be added via advanced settings
-<<<<<<< HEAD
 XBLOCK_SELECT_FUNCTION = prefer_xmodules
-=======
-# from xmodule.modulestore import prefer_xmodules
-# XBLOCK_SELECT_FUNCTION = prefer_xmodules
->>>>>>> 07cec318
 
 ############################ SIGNAL HANDLERS ################################
 # This is imported to register the exception signal handling that logs exceptions
